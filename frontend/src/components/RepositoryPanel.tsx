--- conflicted
+++ resolved
@@ -171,62 +171,6 @@
                       </button>
                     </div>
 
-<<<<<<< HEAD
-                {/* Only show actual git worktrees (not the main working tree) */}
-                {repo.worktrees.filter(worktree => {
-                  // Exclude main working trees that are not managed by Bob
-                  return !worktree.isMainWorktree;
-                }).length > 0 && (
-                  <div className="worktrees-list">
-                    {repo.worktrees
-                      .filter(worktree => {
-                        // Exclude main working trees that are not managed by Bob
-                        return !worktree.isMainWorktree;
-                      })
-                      .map(worktree => {
-                      const status = getWorktreeStatus(worktree);
-                      const isSelected = selectedWorktreeId === worktree.id;
-                      const isStarting = startingInstances.has(worktree.id);
-                      
-                      return (
-                        <div
-                          key={worktree.id}
-                          className={`worktree-item ${isSelected ? 'active' : ''}`}
-                        >
-                          <div 
-                            onClick={() => handleWorktreeSelect(worktree.id)}
-                            style={{ 
-                              cursor: 'pointer', 
-                              flex: 1, 
-                              display: 'flex', 
-                              justifyContent: 'space-between', 
-                              alignItems: 'center' 
-                            }}
-                          >
-                            <div className="worktree-info">
-                              <div className="worktree-name">{getBranchDisplayName(worktree.branch)}</div>
-                              <div className="worktree-path">{worktree.path}</div>
-                            </div>
-                            <div
-                              className={`instance-status ${isStarting ? 'starting' : status.status}`}
-                              style={{
-                                backgroundColor:
-                                  isStarting ? '#ffc107' :
-                                  status.status === 'running' ? '#28a745' :
-                                  status.status === 'starting' ? '#ffc107' :
-                                  status.status === 'error' ? '#dc3545' :
-                                  status.status === 'stopped' ? '#6c757d' :
-                                  status.status === 'none' ? '#888' : '#444',
-                                color:
-                                  isStarting || status.status === 'starting' ? '#000' :
-                                  status.status === 'none' ? '#fff' :
-                                  '#fff'
-                              }}
-                            >
-                              {isStarting ? 'Starting...' : status.label}
-                            </div>
-                          </div>
-=======
                     {showNewWorktreeForm === repo.id && (
                       <div style={{ padding: '12px 16px', background: '#2a2a2a', borderTop: '1px solid #444' }}>
                         <div style={{ display: 'flex', gap: '8px', alignItems: 'center' }}>
@@ -240,7 +184,6 @@
                             onKeyPress={(e) => e.key === 'Enter' && handleCreateWorktree(repo.id)}
                             autoFocus
                           />
->>>>>>> 869fa58a
                           <button
                             onClick={() => handleCreateWorktree(repo.id)}
                             disabled={!newBranchName.trim()}
@@ -263,16 +206,16 @@
                       </div>
                     )}
 
-                    {/* Only show actual git worktrees (not regular git branches) for safety */}
+                    {/* Only show actual git worktrees (not the main working tree) */}
                     {repo.worktrees.filter(worktree => {
-                      const branchName = worktree.branch.toLowerCase();
-                      return !branchName.endsWith('/main') && !branchName.endsWith('/master');
+                      // Exclude main working trees that are not managed by Bob
+                      return !worktree.isMainWorktree;
                     }).length > 0 && (
                       <div className="worktrees-list">
                         {repo.worktrees
                           .filter(worktree => {
-                            const branchName = worktree.branch.toLowerCase();
-                            return !branchName.endsWith('/main') && !branchName.endsWith('/master');
+                            // Exclude main working trees that are not managed by Bob
+                            return !worktree.isMainWorktree;
                           })
                           .map(worktree => {
                           const status = getWorktreeStatus(worktree);
@@ -373,8 +316,8 @@
           {repositories.map(repo => 
             repo.worktrees
               .filter(worktree => {
-                const branchName = worktree.branch.toLowerCase();
-                return !branchName.endsWith('/main') && !branchName.endsWith('/master');
+                // Exclude main working trees that are not managed by Bob
+                return !worktree.isMainWorktree;
               })
               .map(worktree => {
                 const status = getWorktreeStatus(worktree);
